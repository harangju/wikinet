{
 "cells": [
  {
   "cell_type": "markdown",
   "metadata": {},
   "source": [
    "# Load networks"
   ]
  },
  {
   "cell_type": "code",
   "execution_count": 1,
   "metadata": {
    "scrolled": true
   },
   "outputs": [],
   "source": [
    "import os\n",
    "import sys\n",
    "import wikinet as wiki\n",
    "import numpy as np\n",
    "import pandas as pd\n",
    "import networkx as nx\n",
    "import scipy as sp"
   ]
  },
  {
   "cell_type": "code",
   "execution_count": 2,
   "metadata": {
    "scrolled": true
   },
   "outputs": [],
   "source": [
    "import plotly.express as px\n",
    "import plotly.graph_objects as go"
   ]
  },
  {
   "cell_type": "code",
   "execution_count": 3,
   "metadata": {
    "scrolled": true
   },
   "outputs": [],
   "source": [
    "all_topics = [\n",
    "    'anatomy', 'biochemistry', 'cognitive science', 'evolutionary biology',\n",
    "    'genetics', 'immunology', 'molecular biology', 'chemistry', 'biophysics',\n",
    "    'energy', 'optics', 'earth science', 'geology', 'meteorology',\n",
    "    'philosophy of language', 'philosophy of law', 'philosophy of mind',\n",
    "    'philosophy of science', 'economics', 'accounting', 'education',\n",
    "    'linguistics', 'law', 'psychology', 'sociology', 'electronics',\n",
    "    'software engineering', 'robotics',\n",
    "    'calculus', 'geometry', 'abstract algebra',\n",
    "    'Boolean algebra', 'commutative algebra', 'group theory', 'linear algebra',\n",
    "    'number theory', 'dynamical systems and differential equations'\n",
    "]\n",
    "topics = [\n",
    "    'biochemistry', 'cognitive science', 'evolutionary biology',\n",
    "    'genetics', 'molecular biology', 'energy', 'optics',\n",
    "    'philosophy of language', 'philosophy of law', 'philosophy of science',\n",
    "    'linguistics', 'software engineering'\n",
    "]"
   ]
  },
  {
   "cell_type": "code",
   "execution_count": 4,
   "metadata": {
    "scrolled": true
   },
   "outputs": [],
   "source": [
    "path_saved = os.path.join('/', 'Users', 'harangju', 'Developer', 'data', 'wikinet', 'pickles')"
   ]
  },
  {
   "cell_type": "code",
   "execution_count": 5,
   "metadata": {
    "scrolled": true
   },
   "outputs": [
    {
     "name": "stdout",
     "output_type": "stream",
     "text": [
      "biochemistry cognitive science evolutionary biology genetics molecular biology energy optics philosophy of language philosophy of law philosophy of science linguistics software engineering "
     ]
    }
   ],
   "source": [
    "networks = {}\n",
    "for topic in topics:\n",
    "    print(topic, end=' ')\n",
    "    networks[topic] = wiki.Net(\n",
    "        path_graph=os.path.join(path_saved, topic + '.pickle')\n",
    "    )"
   ]
  },
  {
   "cell_type": "markdown",
   "metadata": {},
   "source": [
    "# Node-years"
   ]
  },
  {
   "cell_type": "code",
   "execution_count": 6,
   "metadata": {},
   "outputs": [],
   "source": [
    "# for topic in topics:\n",
    "#     with open(f\"{topic}.txt\", 'w') as f:\n",
    "#         attributes = nx.get_node_attributes(networks[topic].graph, 'year')\n",
    "#         for k, v in attributes.items():\n",
    "#             if len(str(v))<4:\n",
    "#                 f.write(f\"{v}\\t\\t{k}\\n\")\n",
    "#             else:\n",
    "#                 f.write(f\"{v}\\t{k}\\n\")"
   ]
  },
  {
   "cell_type": "markdown",
   "metadata": {},
   "source": [
    "# Year-phrases"
   ]
  },
  {
   "cell_type": "code",
   "execution_count": 7,
   "metadata": {},
   "outputs": [],
   "source": [
<<<<<<< HEAD
    "import wikinet as wiki"
=======
    "networks[topic].nodes"
>>>>>>> e930c73c
   ]
  },
  {
   "cell_type": "code",
<<<<<<< HEAD
   "execution_count": 8,
   "metadata": {},
   "outputs": [],
   "source": [
    "path_base = '/Users/harangju/Developer/data/wikinet/dump/'\n",
    "name_xml = 'enwiki-20190801-pages-articles-multistream.xml.bz2'\n",
    "name_index = 'enwiki-20190801-pages-articles-multistream-index.txt.bz2'\n",
    "path_xml = path_base + name_xml\n",
    "path_index = path_base + name_index\n",
    "dump = wiki.Dump(path_xml, path_index)"
=======
   "execution_count": null,
   "metadata": {},
   "outputs": [],
   "source": [
    "# np.argmin(years)\n",
    "years"
>>>>>>> e930c73c
   ]
  },
  {
   "cell_type": "code",
   "execution_count": 9,
   "metadata": {},
   "outputs": [
    {
     "name": "stdout",
     "output_type": "stream",
     "text": [
      "Dump: Loading index...\n",
      "Dump: Loaded.\n"
     ]
    },
    {
     "data": {
      "text/plain": [
       "'{{short description|Study of general and fundamental questions}}\\n{{Other uses}}\\n{{pp|small=yes}}\\n{{U'"
      ]
     },
     "execution_count": 9,
     "metadata": {},
     "output_type": "execute_result"
    }
   ],
   "source": [
<<<<<<< HEAD
    "dump.load_page('Philosophy')[:100]"
=======
    "dump.load_page('Haploid')"
>>>>>>> e930c73c
   ]
  },
  {
   "cell_type": "code",
   "execution_count": 10,
   "metadata": {},
   "outputs": [
    {
     "data": {
      "text/plain": [
       "'[[Image:MRNA-interaction.png|thumb|500px|The \"life cycle\" of an \\'\\'\\'mRNA\\'\\'\\' in a [[eukaryote|eukaryot'"
      ]
     },
     "execution_count": 10,
     "metadata": {},
     "output_type": "execute_result"
    }
   ],
   "source": [
<<<<<<< HEAD
    "dump.load_page('Messenger RNA')[:100]"
=======
    "topics"
>>>>>>> e930c73c
   ]
  },
  {
   "cell_type": "code",
   "execution_count": 18,
   "metadata": {
    "scrolled": true
   },
   "outputs": [
    {
     "name": "stdout",
     "output_type": "stream",
     "text": [
      "biochemistry: 418 Haploid; Redirect from 'Haploid' to 'Ploidy'.\n",
      "202 Primary structure; Redirect from 'Primary structure' to 'Biomolecular structure'.\n",
      "682 Dynorphin; 316 Nervous system; 267 Serotonin; 790 Histamine H2 receptor; 936 Phosphopeptide; 295 Kinase; 624 Intermembrane space; 981 Radioisotopic labelling; Redirect from 'Radioisotopic labelling' to 'Isotopic labeling'.\n",
      "704 Erythropoietin receptor; 75 Phospholipid; 27 Structure; 315 Synapse; 750 Structural domain; Redirect from 'Structural domain' to 'Protein domain'.\n",
      "31 Macromolecule; 828 Kallidin; 479 Vitamin D-dependent calcium-binding protein; 884 Neoplasm protein; 557 Chemical thermodynamics; 378 Atp synthase; Redirect from 'Atp synthase' to 'ATP synthase'.\n",
      "931 Peptide initiation factor; Redirect from 'Peptide initiation factor' to 'Translation (biology)'.\n",
      "279 Microbe; Redirect from 'Microbe' to 'Microorganism'.\n",
      "530 Cyclin A; 613 Concanavalin A; 311 Aminobutyric acid; 486 Calcium signaling; 395 Atrial natriuretic factor receptor; Redirect from 'Atrial natriuretic factor receptor' to 'Atrial natriuretic peptide receptor'.\n",
      "330 Phenotype; 122 Citric acid; 500 Lactic acid; 894 Tachykinin; Redirect from 'Tachykinin' to 'Tachykinin peptides'.\n",
      "553 Chemical property; 97 Competitive inhibition; 247 Immunoglobulin; Redirect from 'Immunoglobulin' to 'Antibody'.\n",
      "358 Heterocyclic compound; 627 Deuterium; 1 Chemistry; 472 Mixture; 687 Electron volt; Redirect from 'Electron volt' to 'Electronvolt'.\n",
      "264 Formaldehyde; 578 Chromosomal crossover; 1015 Somatropin; Redirect from 'Somatropin' to 'Growth hormone'.\n",
      "695 Endothelin receptor; 745 Neuropeptide Y; 462 Bombesin receptor; 1041 Transforming growth factor beta; 873 Melanocyte-stimulating hormone; 810 Vitronectin; 18 Bacteria; 14 Organism; 384 Thylakoid; 665 Oxidation number; Redirect from 'Oxidation number' to 'Oxidation state'.\n",
      "501 Urea; 983 Ras gene; Redirect from 'Ras gene' to 'Ras GTPase'.\n",
      "255 Amyloid; 1018 Src-family kinase; Redirect from 'Src-family kinase' to 'Src family kinase'.\n",
      "759 Genetic fingerprint; Redirect from 'Genetic fingerprint' to 'DNA profiling'.\n",
      "465 Nuclear localization signal; Redirect from 'Nuclear localization signal' to 'Nuclear localization sequence'.\n",
      "412 Transmembrane protein; 677 Dopamine receptor; 879 Myeloma protein; 103 Oncogene; 649 Intermediate filament; 913 Odorant receptor; Redirect from 'Odorant receptor' to 'Olfactory receptor'.\n",
      "204 Albumin; 567 Environmental chemistry; 1008 Sodium-hydrogen antiporter; Redirect from 'Sodium-hydrogen antiporter' to 'Sodium–hydrogen antiporter'.\n",
      "362 Aryl hydrocarbon receptor; 890 Sds-page; Page 'Sds-page' not in index.\n",
      "386 Flavoprotein; 452 Biosalinity; 15 Life; 434 Biodiversity; 641 Cytochrome P-450; Redirect from 'Cytochrome P-450' to 'Cytochrome P450'.\n",
      "108 Retinoblastoma protein; 522 Chromatid; 548 Heat shock protein; 175 Photophosphorylation; 533 Cell membrane transport; Redirect from 'Cell membrane transport' to 'Active transport'.\n",
      "200 Amine; 531 Cyclin B; 142 Solution; 272 N-formylmethionine; Redirect from 'N-formylmethionine' to 'N-Formylmethionine'.\n",
      "45 Nucleic acid; 859 Molecular modelling; 758 Neutral theory of molecular evolution; 294 Hydrophilic; Redirect from 'Hydrophilic' to 'Hydrophile'.\n",
      "848 Microevolution; 819 Intermediate filament protein; Redirect from 'Intermediate filament protein' to 'Intermediate filament'.\n",
      "55 Genetic engineering; 85 Nucleotide; 447 Kinesin; 842 Heterozygote; Redirect from 'Heterozygote' to 'Zygosity'.\n",
      "997 Rho factor; 359 Arrestin; 312 Ether; 451 Double helix; Redirect from 'Double helix' to 'Nucleic acid double helix'.\n",
      "652 Dactinomycin; 478 Calbindin; \n",
      "cognitive science: 10 Attention; 74 Lexicology; 66 Computational semiotics; 51 Autism; 7 Cognition; 78 Neural network; 91 Writing systems; Redirect from 'Writing systems' to 'Writing system'.\n",
      "89 Philosophy of language; 106 Metonymy; 62 Comparative method; 30 Sociolinguistics; 2 Neuroscience; 93 Speech recognition; 22 Intelligence; 43 Turing test; 107 Motor control; 24 Semantics; 73 Descriptive linguistics; Redirect from 'Descriptive linguistics' to 'Linguistic description'.\n",
      "60 Collective intelligence; 56 Cognitive ergonomics; 16 Cybernetics; 13 Jerry Fodor; 26 Pragmatics; 85 Historical-comparative linguistics; Redirect from 'Historical-comparative linguistics' to 'Historical linguistics'.\n",
      "71 Creole language; 86 Language families and languages; Redirect from 'Language families and languages' to 'Language family'.\n",
      "110 Qualia; 99 Prescription and description; Redirect from 'Prescription and description' to 'Linguistic prescription'.\n",
      "8 Language; 92 Speech synthesis; 33 Neurolinguistics; 45 Natural language understanding; Redirect from 'Natural language understanding' to 'Natural-language understanding'.\n",
      "3 Artificial intelligence; 48 Artificial life; 6 Mind; 54 Cognitive behaviour therapy; Redirect from 'Cognitive behaviour therapy' to 'Cognitive behavioral therapy'.\n",
      "114 Transformational-generative grammar; Redirect from 'Transformational-generative grammar' to 'Transformational grammar'.\n",
      "96 Stratificational linguistics; 100 Structuralism; 95 Speech processing; 90 Linguistic layers; Redirect from 'Linguistic layers' to 'Linguistics'.\n",
      "63 Comparative method (linguistics); Redirect from 'Comparative method (linguistics)' to 'Comparative method'.\n",
      "27 Phonology; 18 Biology; 11 Psychology; 59 Cognitive Science Society; 68 George Lakoff; 61 Comparative linguistics; 76 Embodied philosophy; Redirect from 'Embodied philosophy' to 'Embodied cognition'.\n",
      "50 Speech therapy; Redirect from 'Speech therapy' to 'Speech-language pathology'.\n",
      "1 Cognitive science; 109 Psychology of reasoning; 42 Cryptanalysis; 41 Human–computer interaction; 4 Philosophy; 15 Alan Turing; 17 Intelligence (trait); Redirect from 'Intelligence (trait)' to 'Intelligence'.\n",
      "52 Behavioral economics; 40 Theory of computation; 38 Computational linguistics; 5 Anthropology; 53 Cognitive psychology; 105 Metaphor; 82 Moral Politics; Redirect from 'Moral Politics' to 'Moral Politics (book)'.\n",
      "0 Linguistics; 34 Language acquisition; 28 Syntax; 55 Cognitive therapy; 35 Historical linguistics; 23 Theoretical linguistics; 31 Corpus linguistics; 75 Linguistic relativity; 57 Cognitive science of mathematics; Redirect from 'Cognitive science of mathematics' to 'Numerical cognition'.\n",
      "94 Speaker recognition; 98 Orthography; 32 Psycholinguistics; 97 Linguistics basic topics; Redirect from 'Linguistics basic topics' to 'Outline of linguistics'.\n",
      "14 Computer science; 84 Herbert A. Simon; 19 Interdisciplinary; Redirect from 'Interdisciplinary' to 'Interdisciplinarity'.\n",
      "29 Noam Chomsky; 49 Cognitive neuroscience; 112 Connotation; 113 Speech communication; 79 Where Mathematics Comes From; 69 Constructed language; 80 Ethnologue; 20 Epistemology; 108 Neurophilosophy; 72 Decipherment; 77 Enactivism; 25 Phonetics; 37 Lexicography; 81 Etymology; 101 List of linguistic topics; Redirect from 'List of linguistic topics' to 'Outline of linguistics'.\n",
      "46 Robotics; 104 Figure of speech; 39 Semiotics; 65 Morpheme; 58 Conceptual metaphor; \n",
      "evolutionary biology: 110 Coalescent theory; 97 Catagenesis (biology); 83 Signalling theory; 8 Artificial selection; 161 Evolution of mammalian auditory ossicles; 171 Evolution of the wolf; 179 Evolutionary psychology; 90 Atavism; 59 Vestigiality; 74 Microevolution; 199 Genotype-environment correlation; Redirect from 'Genotype-environment correlation' to 'Gene–environment correlation'.\n",
      "129 The Selfish Gene; 264 Hardy-weinberg principle; Page 'Hardy-weinberg principle' not in index.\n",
      "137 Experimental evolution; 206 Homologous chromosomes; Redirect from 'Homologous chromosomes' to 'Homologous chromosome'.\n",
      "15 Common descent; 245 E.b. Ford; Page 'E.b. Ford' not in index.\n"
     ]
    },
    {
     "name": "stdout",
     "output_type": "stream",
     "text": [
      "212 Paleobiology; 180 Evolutionarily stable strategy; 166 Evolution of sexual reproduction; 96 Sean B. Carroll; 45 Domestication; 218 The Major Transitions in Evolution; 7 Natural selection; 158 Evolution of insects; 233 Hermann Joseph Muller; 108 Climatic adaptation; 246 Preadaptation; 181 Evolutionary taxonomy; 76 Gene flow; 247 Quantum evolution; 125 Nothing in Biology Makes Sense Except in the Light of Evolution; 198 Genetic hitchhiking; 178 Sociobiology; 27 Species; 106 Most recent common ancestor; 207 Language; 37 Allopatric speciation; 176 Evolutionary history of plants; 20 Molecular evolution; 103 Chronospecies; 64 Abiogenesis; 160 Evolution of human intelligence; 139 Ecological genetics; 5 Alfred Russel Wallace; 22 Evolutionary developmental biology; 187 Fisher's reproductive value; Redirect from 'Fisher's reproductive value' to 'Reproductive value (population genetics)'.\n",
      "63 History of speciation; 12 Sexual selection; 153 Gene duplication; 226 Y-chromosomal Adam; 135 Landrace; 89 Trait (biological); Redirect from 'Trait (biological)' to 'Phenotypic trait'.\n",
      "196 Motoo Kimura; 55 Mendelian inheritance; 157 Evolution of the horse; 44 Evolution of the eye; 190 Inclusive fitness; 73 Population; 191 Kin selection; 188 Population dynamics; 256 Transposon; Redirect from 'Transposon' to 'Transposable element'.\n",
      "234 Mutational meltdown; 116 Coefficient of relationship; 243 Peppered moth; 118 Horizontal gene transfer; 101 Sergei Chetverikov; 18 Systematics; 241 Vertebrate paleontology; 201 Genotype-environment interaction; Redirect from 'Genotype-environment interaction' to 'Gene–environment interaction'.\n",
      "173 Evolutionary game theory; 71 Allele; 194 George C. Williams (biologist); 219 Maladaptation; 253 Social effects of evolutionary theory; 217 Life-history theory; Redirect from 'Life-history theory' to 'Life history theory'.\n",
      "33 Recapitulation theory; 92 Evidence of common descent; 111 Co-evolution; Redirect from 'Co-evolution' to 'Coevolution'.\n",
      "240 Paleobotany; 21 Genetic drift; 225 Recent African origin of modern humans; 107 Evolutionary radiation; 16 Speciation; 146 Error threshold (evolution); 75 Population genetics; 109 Genetic recombination; 126 Darwin (unit); 134 Dog breeding; 150 Evolvability; 4 Evolution; 149 Evolutionary capacitance; 61 Evolutionary medicine; 67 Fitness (biology); 52 Gradualism; 66 Micropaleontology; 26 Ernst Mayr; 221 Mass extinctions; Redirect from 'Mass extinctions' to 'Extinction event'.\n",
      "156 Paleozoology; 235 Susumu Ohno; \n",
      "genetics: 900 Interstitial region; Redirect from 'Interstitial region' to 'Extracellular fluid'.\n",
      "546 Consensus sequence; 186 Angelman syndrome; 847 Palindrome; 418 Fanconi anemia; 956 Monohybrid cross; 1062 Sex-influenced trait; Redirect from 'Sex-influenced trait' to 'Sex linkage'.\n",
      "688 Genomic sequence; Redirect from 'Genomic sequence' to 'Genome'.\n",
      "406 Dna ligase; Page 'Dna ligase' not in index.\n",
      "204 Parthenogenesis; 272 Electroporation; 937 Metaphase plate; Redirect from 'Metaphase plate' to 'Spindle apparatus'.\n",
      "596 Extranuclear inheritance; 978 Nonsense suppressor; 818 Germ-line theory; Redirect from 'Germ-line theory' to 'Germ line theory'.\n",
      "878 Idiogram; Redirect from 'Idiogram' to 'Karyotype'.\n",
      "704 Oncogenes; Redirect from 'Oncogenes' to 'Oncogene'.\n",
      "971 Neutral petite; Redirect from 'Neutral petite' to 'Petite mutation'.\n",
      "1047 Selective medium; Redirect from 'Selective medium' to 'Growth medium'.\n",
      "911 Lysogen; 602 Genetic load; 70 Nucleoside; 690 Cell line; Redirect from 'Cell line' to 'Immortalised cell line'.\n",
      "877 Identity by type; 924 Southern blotting; 1037 Dna marker; Page 'Dna marker' not in index.\n",
      "852 Homeo-domain; Redirect from 'Homeo-domain' to 'Homeobox'.\n",
      "1063 Sex-limited trait; Redirect from 'Sex-limited trait' to 'Sex-limited genes'.\n",
      "894 Inosine; 14 Molecular biology; 192 Aneuploid cell; Redirect from 'Aneuploid cell' to 'Aneuploidy'.\n",
      "295 Transcriptome; 707 Dyad symmetry; 486 Comparative genomics; 834 Heteroduplex; 27 Angiosperm; Redirect from 'Angiosperm' to 'Flowering plant'.\n",
      "1044 Dictyotene; Redirect from 'Dictyotene' to 'dictyate'.\n",
      "Page 'dictyate' not in index.\n",
      "359 Clone (genetics); 892 Rho factor; 609 Human mitochondrial genetics; 202 Spore; 966 Mutation frequency; 240 Rna splicing; Redirect from 'Rna splicing' to 'RNA splicing'.\n",
      "907 Karyokinesis; Redirect from 'Karyokinesis' to 'Mitosis'.\n",
      "224 Morphogenesis; 754 Overdominance; 826 Gynandromorph; Redirect from 'Gynandromorph' to 'Gynandromorphism'.\n",
      "686 Forensics; Redirect from 'Forensics' to 'Forensic science'.\n",
      "268 Gel electrophoresis; 1075 Suicide gene; 198 Gametophyte; 413 Congenital; Redirect from 'Congenital' to 'Birth defect'.\n",
      "249 Melanoma; 479 Cosmids; 529 Confidence limits; Redirect from 'Confidence limits' to 'Confidence interval'.\n",
      "974 Lagging strand; Redirect from 'Lagging strand' to 'DNA replication'.\n",
      "1056 Sanger sequence; Redirect from 'Sanger sequence' to 'Sanger sequencing'.\n",
      "316 Sex-determination system; 571 Lysogenic; Redirect from 'Lysogenic' to 'Lysogenic cycle'.\n",
      "436 Cdna library; Redirect from 'Cdna library' to 'CDNA library'.\n",
      "397 Blastoderm; 175 Sex chromosome; 159 Muller's morphs; 912 Leader sequence (mRNA); Redirect from 'Leader sequence (mRNA)' to 'Five prime untranslated region'.\n",
      "968 Negative control; 31 Organelle; 819 Germinal mutation; Redirect from 'Germinal mutation' to 'Germline mutation'.\n",
      "613 Deletion map; Redirect from 'Deletion map' to 'Deletion mapping'.\n",
      "311 Ovum; Redirect from 'Ovum' to 'Egg cell'.\n",
      "859 Homozygous gene pair; Redirect from 'Homozygous gene pair' to 'Zygosity'.\n",
      "614 Deletion mapping; 1021 Spermatid; 471 Fertility factor (bacteria); 75 Genome; 785 Mating type; 776 Fragile X syndrome; 34 Acentric chromosome; Redirect from 'Acentric chromosome' to 'Acentric fragment'.\n",
      "356 Megabase; Redirect from 'Megabase' to 'Base_pair'.\n",
      "Page 'Base_pair' not in index.\n",
      "533 Gene mapping; 142 Glutamine; 351 Ribonucleic acid; Redirect from 'Ribonucleic acid' to 'RNA'.\n",
      "700 Template strand; Redirect from 'Template strand' to 'Transcription (biology)'.\n",
      "1076 Supercoiling; Redirect from 'Supercoiling' to 'DNA supercoil'.\n",
      "820 Zinc finger; 828 Haplodiploidy; 746 Haplotype; 687 Sanger sequencing; 842 Homothallic; Redirect from 'Homothallic' to 'Homothallism'.\n",
      "836 Heterogametic sex; 865 Hybrid DNA; Redirect from 'Hybrid DNA' to 'Nucleic acid thermodynamics'.\n",
      "342 Transduction (genetics); 481 Polypeptide; Redirect from 'Polypeptide' to 'Peptide'.\n",
      "196 Endosperm; 722 Pseudoautosomal region; 1110 Zinc-finger protein; Redirect from 'Zinc-finger protein' to 'Zinc finger'.\n",
      "85 P53; 477 Transfection; 733 Exogenous DNA; 870 Myeloma; 18 Species; \n",
      "molecular biology: 329 N terminus; Redirect from 'N terminus' to 'N-terminus'.\n",
      "318 Restriction fragments; Redirect from 'Restriction fragments' to 'Restriction fragment'.\n",
      "317 Nuclear run-on; 65 Messenger RNA; 59 Chromosome; 287 Human immunodeficiency virus; Redirect from 'Human immunodeficiency virus' to 'HIV'.\n",
      "212 Operon; 60 Diploid; Redirect from 'Diploid' to 'Ploidy'.\n",
      "394 Zinc finger; 324 Pbr322; Page 'Pbr322' not in index.\n",
      "375 Hnrna; Page 'Hnrna' not in index.\n",
      "74 Taq polymerase; 76 Amplicon; 106 Ataxia-telangiectasia; Redirect from 'Ataxia-telangiectasia' to 'Ataxia–telangiectasia'.\n",
      "215 Cosmid; 12 Base pair; 132 Polymorphism (biology); 264 Fluorescence in situ hybridization; 268 Fusion protein; 167 Melanoma; 168 Canonical sequence; Redirect from 'Canonical sequence' to 'Consensus sequence'.\n",
      "150 Sticky and blunt ends; 90 Complementarity (molecular biology); 171 Carboxyl terminus; Redirect from 'Carboxyl terminus' to 'C-terminus'.\n",
      "282 Highly conserved sequence; Redirect from 'Highly conserved sequence' to 'Conserved sequence'.\n",
      "37 Histone; 339 Phosphatase, alkaline; Redirect from 'Phosphatase, alkaline' to 'Alkaline phosphatase'.\n",
      "113 Kinase; 135 Polyacrylamide gel; Redirect from 'Polyacrylamide gel' to 'Polyacrylamide gel electrophoresis'.\n",
      "102 Epitope; 144 Down syndrome; 78 Animal model; Redirect from 'Animal model' to 'Model organism'.\n",
      "330 Nested PCR; Redirect from 'Nested PCR' to 'Nested polymerase chain reaction'.\n",
      "216 Origin of replication; 233 Stem-loop; 309 Lipofectin; Redirect from 'Lipofectin' to 'Transfection'.\n",
      "54 Autosomal dominant; Redirect from 'Autosomal dominant' to 'Dominance (genetics)'.\n"
     ]
    },
    {
     "name": "stdout",
     "output_type": "stream",
     "text": [
      "260 Silent mutation; 253 Screening (medicine); 6 Transcription (genetics); Redirect from 'Transcription (genetics)' to 'Transcription (biology)'.\n",
      "1 Molecular biology; 293 Immunoprecipitation; 278 Helix-loop-helix; Redirect from 'Helix-loop-helix' to 'Basic helix-loop-helix'.\n",
      "255 Electroporation; 204 Congenital; Redirect from 'Congenital' to 'Birth defect'.\n",
      "153 Sickle-cell disease; Redirect from 'Sickle-cell disease' to 'Sickle cell disease'.\n",
      "190 Chromosomal translocation; 383 Suicide gene; 246 Dnase; Redirect from 'Dnase' to 'Deoxyribonuclease'.\n",
      "164 Side chain; 235 Retrovirus; 107 Leukemia; 52 Restriction enzyme; 10 Sds-page; Page 'Sds-page' not in index.\n",
      "26 Cytosine; 45 Gene therapy; 232 Pseudogene; 223 Exonuclease; 249 Upstream and downstream (DNA); 194 Stop codon; 345 Post-translational regulation; 289 Nucleic acid hybridization; 15 Western blot; 158 Brca2; Redirect from 'Brca2' to 'BRCA2'.\n",
      "259 Evolutionary clock; Redirect from 'Evolutionary clock' to 'Molecular clock'.\n",
      "5 5' flanking region; 286 Gene transfer; Redirect from 'Gene transfer' to 'Horizontal_gene_transfer'.\n",
      "Page 'Horizontal_gene_transfer' not in index.\n",
      "308 Leucine zipper; 7 Acrylamide gels; Redirect from 'Acrylamide gels' to 'Polyacrylamide gel electrophoresis'.\n",
      "328 Multiple endocrine neoplasia, type 1; Redirect from 'Multiple endocrine neoplasia, type 1' to 'Multiple endocrine neoplasia type 1'.\n",
      "68 Start codon; 20 Northern blot; 100 Reverse transcriptase; 389 Transposition (genetics); Redirect from 'Transposition (genetics)' to 'Transposable element'.\n",
      "276 Golgi apparatus; 140 Kilobase; Redirect from 'Kilobase' to 'Base_pair'.\n",
      "Page 'Base_pair' not in index.\n",
      "142 Gene expression; 306 Laser capture microdissection; 146 Blotting; Redirect from 'Blotting' to 'Blot (biology)'.\n",
      "64 Amino terminus; Redirect from 'Amino terminus' to 'N-terminus'.\n",
      "55 Alagille syndrome; 343 Post-transcriptional regulation; 219 Nucleoside; 366 Sequence; 368 Sequence-tagged site; 319 Monoclonal antibody; 301 Klenow fragment; 56 Alkaline lysis; 8 Electrophoresis; 191 Carcinoma in situ; 141 Binding site; 332 Nick (DNA); 296 Insertion sequence; 378 Sub-cloning; Redirect from 'Sub-cloning' to 'Subcloning'.\n",
      "239 Direct repeat; 63 Heterozygous; Redirect from 'Heterozygous' to 'Zygosity'.\n",
      "245 Repetitive DNA; 154 Hematopoietic stem cell; 311 M13 phage; Redirect from 'M13 phage' to 'M13 bacteriophage'.\n",
      "81 Junk DNA; Redirect from 'Junk DNA' to 'Non-coding DNA'.\n",
      "\n",
      "energy: 48 Energy density; 94 Intermittent energy source; Redirect from 'Intermittent energy source' to 'Variable renewable energy'.\n",
      "95 Tidal power; 8 Nuclear fusion; 97 Primary energy; 22 Dark energy; 7 Solar energy; 10 Hydroelectricity; 45 Energy conversion efficiency; 89 Mechanical energy; 33 Work (physics); 50 Energy-depth relationship in a rectangular channel; Redirect from 'Energy-depth relationship in a rectangular channel' to 'Energy–depth relationship in a rectangular channel'.\n",
      "2 Marine energy; 60 Energy field disturbance; 118 Negative energy; 74 Energy security; 30 Electric potential energy; 43 Energy carrier; 111 Thermodynamic free energy; 76 E-statistics; Redirect from 'E-statistics' to 'Energy distance'.\n",
      "63 Osmotic power; 59 Energy medicine; 16 Breeder reactor; 24 Vacuum energy; 110 Surface energy; 13 Quasar; 54 Energy drink; 93 Interaction energy; 26 Direct Energy; 68 Energy management software; 51 Internal energy; 113 Turbulence kinetic energy; 107 Seismic scale; Redirect from 'Seismic scale' to 'Seismic magnitude scales'.\n",
      "61 Energy flow (ecology); 3 Alternative energy; 96 Solar thermal energy; 6 Nuclear power; 75 Energy Slave; Redirect from 'Energy Slave' to 'Energy slave'.\n",
      "100 Photosynthesis; 91 Gravitational potential; 104 Energy accounting; 84 Energy transfer; Redirect from 'Energy transfer' to 'Energy'.\n",
      "90 Gravitational energy; 66 Energy level; 27 Dyson's sphere; Redirect from 'Dyson's sphere' to 'Dyson sphere'.\n",
      "18 Characteristic energy; 99 Orders of magnitude (energy); 11 Energy accidents; 62 Energy harvesting; 71 Energy–momentum relation; 56 Energy engineering; 98 Magnetic confinement fusion; 86 E-statistic; Redirect from 'E-statistic' to 'Energy distance'.\n",
      "1 Activation energy; 73 Energy quality; 42 Fuel; 41 Energy being; 4 Energy; 15 Nuclear reactor; 17 Specific energy; 52 Energy development; 40 Entropy; 38 Energy applications of nanotechnology; 5 American Museum of Science and Energy; 53 Energy gel; 109 Specific kinetic energy; 114 Units of energy; 0 Potential energy; 34 Mass–energy equivalence; 28 Ecological energetics; Redirect from 'Ecological energetics' to 'Energy flow (ecology)'.\n",
      "55 Energy-efficient landscaping; 35 Renewable energy; 23 Zero-point energy; 31 Encircled energy; 78 Energy Storage Challenge; 57 Energy (esotericism); 92 History of energy; 102 Embodied energy; 32 Energy transformation; 101 Power (physics); 14 Black hole; 85 Equipartition theorem; 19 Specific orbital energy; 29 Electric Bond and Share Company; 49 Enthalpy; 82 Energy value of coal; 116 Zero-energy building; 117 Zero-energy universe; 79 Latent heat; 69 Energy–maneuverability theory; 80 Energy system; 20 Conservation of energy; 112 Threshold energy; 72 Energy monitoring and targeting; 77 Energy storage; 25 Decay energy; 37 Energy amplifier; 81 Energy technology; 105 Qi; 46 Energy flux; \n",
      "optics: 6 International Commission on Illumination; 52 Interference (wave propagation); Redirect from 'Interference (wave propagation)' to 'Wave interference'.\n",
      "259 Fresnel reflection; Redirect from 'Fresnel reflection' to 'Fresnel equations'.\n",
      "45 Photoelectric effect; 214 Dual polarisation interferometry; Redirect from 'Dual polarisation interferometry' to 'Dual-polarization interferometry'.\n",
      "212 Pleochroism; 150 Brewster's angle; 255 Quantum optics; 92 Laser pumping; 90 Brillouin scattering; 333 Prime lens; 68 Abbe sine condition; 228 Photonic crystal; 134 Avalanche photodiode; 215 Effect of sun angle on climate; Redirect from 'Effect of sun angle on climate' to 'Effect of Sun angle on climate'.\n",
      "133 Auroral light; Redirect from 'Auroral light' to 'Aurora'.\n",
      "135 Optical fiber; 246 Polaroid (polarizer); 351 Haze (optics); 239 Fiber optics; Redirect from 'Fiber optics' to 'Optical fiber'.\n",
      "208 Optical isotropy; Redirect from 'Optical isotropy' to 'isotropy'.\n",
      "Page 'isotropy' not in index.\n",
      "317 Zodiacal light; 37 Radiometry; 298 Microphotonics; 196 Dichroic filter; 26 Microscope; 15 Optics; 136 Aventurescence; 78 Numerical aperture; 253 Fraunhofer diffraction; 64 Abbe number; 60 Triangular prism (optics); Redirect from 'Triangular prism (optics)' to 'Dispersive prism'.\n",
      "54 Kerr effect; 116 Thin-film optics; 55 Snell's law; 102 Focus (optics); 221 Entrance pupil; 199 Dichromatic reflectance model; 224 Zeeman effect; 20 Telescope; 282 Kerr cell; 89 Q-switching; 263 Gegenschein; 225 Optical path length; 114 Optical coating; 122 Aspheric lens; 103 Circle of confusion; 275 List of indices of refraction; Redirect from 'List of indices of refraction' to 'List of refractive indices'.\n",
      "206 Fresnel equations; 346 Willebrord Snell; Redirect from 'Willebrord Snell' to 'Willebrord Snellius'.\n",
      "230 Excimer laser; 175 Holography; 294 Luminosity; 7 Wavelength; 65 Transparency (optics); Redirect from 'Transparency (optics)' to 'Transparency and translucency'.\n",
      "247 Stereoscopy; 245 Optical path; 260 Fresnel zone; 76 Tilt (optics); 59 Luminiferous aether; 100 Airy disk; 132 Aura (optics); 56 Refractive index; 113 Exit pupil; 146 Porro prism; 200 Differential group delay; 179 Optical spectrum; Redirect from 'Optical spectrum' to 'Visible spectrum'.\n",
      "106 Angle of incidence (optics); 191 Crystal optics; 63 Lightning; 120 Phase (waves); 341 Brewster window; Redirect from 'Brewster window' to 'Brewster's angle'.\n",
      "306 Nicol prism; 74 Chromatic aberration; 140 Photographic lens; Redirect from 'Photographic lens' to 'Camera lens'.\n",
      "21 Optical phenomenon; Redirect from 'Optical phenomenon' to 'Optical phenomena'.\n",
      "141 Optical axis; 269 Haidinger's brush; 49 Thermal radiation; 156 Camera lucida; 295 Lux; 226 Waveguide; 322 Optical window; 164 Catoptrics; 101 Camera lens; 22 Rainbow; 340 Radial polarisation; Redirect from 'Radial polarisation' to 'Radial polarization'.\n"
     ]
    },
    {
     "name": "stdout",
     "output_type": "stream",
     "text": [
      "309 Off-axis optical system; 142 Zoom lens; 258 Physical optics; 66 Abbe prism; 229 Optical waveguide; Redirect from 'Optical waveguide' to 'Waveguide (optics)'.\n",
      "12 X-ray; 307 Polarimeter; 254 Image processing; Redirect from 'Image processing' to 'digital image processing'.\n",
      "320 Ray transfer matrix analysis; 330 Pincushion distortion; Redirect from 'Pincushion distortion' to 'Distortion (optics)'.\n",
      "17 Photodiode; 170 Chrominance; 124 Collimated light; Redirect from 'Collimated light' to 'Collimated beam'.\n",
      "\n",
      "philosophy of language: 222 Universal language; 101 Symbol; 214 Radical translation; 191 Marilyn Frye; 137 Friedrich Waismann; 229 Unilalianism; 149 Implicature; 106 Proper name (philosophy); 145 Principle of compositionality; 92 James F. Conant; 138 Function and Concept; 104 Ostensive definition; 136 Frege's Puzzle; Redirect from 'Frege's Puzzle' to 'Frege's puzzles'.\n",
      "157 Jacques Bouveresse; 107 Mediated reference theory; 8 Meaning (philosophy of language); 71 Definition; 213 Plato's Problem; 126 Enumerative definition; 5 Vienna Circle; 182 F. H. Bradley; 44 Applicative Universal Grammar; Redirect from 'Applicative Universal Grammar' to 'Applicative universal grammar'.\n",
      "159 Jonathan Bennett (philosopher); 97 Gilbert Ryle; 125 Empty name; 116 Swampman; 37 Indeterminacy of translation; 171 Linguistics and Philosophy; 181 Max Black; 221 Social semiotics; 12 Semantic externalism; 176 Jody Azzouni; 152 Indexicality; 217 Scalar implicature; 89 Pragmatics; 146 Psychologism; 215 Relevance theory; 18 Analytic-synthetic distinction; Redirect from 'Analytic-synthetic distinction' to 'Analytic–synthetic distinction'.\n",
      "15 Language, Truth, and Logic; 55 Linguistic turn; 7 Willard Van Orman Quine; 186 William Crathorn; 169 Linguistic determinism; 155 Inferential role semantics; 150 Indeterminacy (philosophy); 168 Categorization; 90 Cora Diamond; 75 Cognitive synonymy; 33 Paul Boghossian; 123 Hans Kamp; 63 On Denoting; 210 Persuasive definition; 154 Indirect self-reference; 124 Duns Scotus; 204 Ontological commitment; 173 List of philosophers of language; 16 George Orwell; 83 Context principle; 64 Artificial intelligence; 45 Sebastian Shaumyan; 226 The Naturalization of Intentionality; Redirect from 'The Naturalization of Intentionality' to 'Naturalization of intentionality'.\n",
      "76 Denotation; 22 Meaning (linguistics); 109 Speech act; 111 Use–mention distinction; 4 Tractatus Logico-Philosophicus; 190 S. Morris Engel; 61 Theory of descriptions; 110 Direction of fit; 52 Avrum Stroll; 66 Carl Gustav Hempel; 26 Sense and reference; 74 Claude Lévi-Strauss; 96 David Kellogg Lewis; Redirect from 'David Kellogg Lewis' to 'David Lewis (philosopher)'.\n",
      "208 Performative contradiction; 40 Anaphora (linguistics); 13 Adolph Stöhr; 3 Ludwig Wittgenstein; 130 Family resemblance; 24 Vagueness; 30 Saul Kripke; 206 Operational definition; 60 Round square copula; 56 Descriptivist theory of names; 158 John Etchemendy; 108 Philosophical Investigations; 19 Private language argument; 202 Non-rigid designator; 122 Gareth Evans (philosopher); 54 Berlin Circle; 188 William C. Dowling; 80 Concept; 51 European Summer School in Logic, Language and Information; 205 Theoretical definition; 161 Kit Fine; 162 Language-game; Redirect from 'Language-game' to 'Language game (philosophy)'.\n",
      "86 Contrast theory of meaning; 153 Self-reference; 234 Word sense; 166 Precising definition; \n",
      "philosophy of law: 7 John Rawls; 24 Basic norm; 27 Carl Schmitt; 119 Oliver Wendell Holmes, Jr.; Redirect from 'Oliver Wendell Holmes, Jr.' to 'Oliver Wendell Holmes Jr.'.\n",
      "142 Theodor Sternberg; 51 Eye for an eye; 43 Dualism (law); Redirect from 'Dualism (law)' to 'Monism and dualism in international law'.\n",
      "22 Arthur Linton Corbin; 112 Monopoly on violence; 26 Carl Joachim Friedrich; 40 Strict constructionism; 78 Imperium; 130 Political jurisprudence; 62 Geojurisprudence; 71 Tony Honoré; 91 Law and Gospel; 16 Interpretivism (legal); 54 Legal humanists; 98 Law of Christ; 8 American Society for Political and Legal Philosophy; 89 Interregnum; 37 Critical race theory; 116 New legal realism; 84 Monarchomachs; 144 Earth jurisprudence; 33 Charles de Secondat, baron de Montesquieu; Redirect from 'Charles de Secondat, baron de Montesquieu' to 'Montesquieu'.\n",
      "143 Underdeterminacy (law); 90 Supersessionism; 83 Justice; 105 Legal process (jurisprudence); 76 Rechtsstaat; 18 Ronald Dworkin; 45 Hugo Grotius; 50 Retributive justice; 44 Duncan Kennedy (legal philosopher); 2 Analytical jurisprudence; 63 Hans Köchler; 10 Jeremy Bentham; 131 Political naturalism; 107 Libertarian theories of law; 59 Rule of law; 110 Lorenzo Peña; 61 Legal science; 73 State of emergency; 122 Prediction theory of law; 137 Robert Alexy; 114 Natural justice; 97 Law in action; 94 Letter and spirit of the law; 60 Fritz Berolzheimer; 30 Georg Wilhelm Friedrich Hegel; 56 Friedrich von Hayek; Redirect from 'Friedrich von Hayek' to 'Friedrich Hayek'.\n",
      "85 Juan de Mariana; 129 Philosophy of copyright; 124 Original meaning; 118 Nicolas Barnaud; 92 New Covenant; 123 Scepticism in law; 48 Torture; 140 Positivism; 100 Legal Education and the Reproduction of Hierarchy; 13 Legalism (theology); 66 International Association for Philosophy of Law and Social Philosophy; Redirect from 'International Association for Philosophy of Law and Social Philosophy' to 'International Association for the Philosophy of Law and Social Philosophy'.\n",
      "102 Legal moralism; 86 Julius Binder; 126 Pandectists; 15 António Castanheira Neves; 52 Labor theory of property; 3 Richard Posner; 120 Law and economics; 128 Philippe de Mornay; 6 Alf Ross; 68 John Austin (legal philosopher); 133 Freedom of contract; 12 Legal positivism; 93 Biblical law in Christianity; Redirect from 'Biblical law in Christianity' to 'Biblical law'.\n",
      "111 Manuel de Lardizábal y Uribe; 95 Law and literature; 46 Emerich de Vattel; Redirect from 'Emerich de Vattel' to 'Emer de Vattel'.\n",
      "11 Legal formalism; 101 Postglossator; 106 Leon Petrazycki; Redirect from 'Leon Petrazycki' to 'Leon Petrażycki'.\n",
      "41 Divine command theory; 108 Lon L. Fuller; 1 Jurisprudence; 104 Positive law; 135 Roberto Mangabeira Unger; 42 Legal pluralism; 4 A Failure of Capitalism; 121 Zechariah Chafee; 17 Norm (philosophy); 38 Decisionism; 5 Legal realism; 53 First possession theory of property; 139 The Case of the Speluncean Explorers; 96 Law as integrity; 0 Natural law; 34 John Locke; 28 Thomas Hobbes; 55 François Hotman; \n",
      "philosophy of science: 6 Philosophy of biology; 140 Mechanism (philosophy); 302 Philosophy of thermal and statistical physics; 220 Gustav Bergmann; 90 Rudolf Carnap; 229 Multiple discovery; 114 Falsifiability; 60 Atomism; 37 Positivism; 296 Philosophical interpretation of classical physics; 26 Hans Reichenbach; 286 Philosophy of Science Association; 234 Sense data; 287 Newtonianism; 136 Quantum indeterminacy; 213 Genidentity; 135 Natural selection; 282 Luddite; 65 Mario Bunge; 167 Deterministic system (philosophy); 199 Scientific revolution; Redirect from 'Scientific revolution' to 'Scientific Revolution'.\n",
      "304 Ptolemy; 45 Alison Wylie; 235 History of evolutionary thought; 233 John Worrall (philosopher); 176 Émile Meyerson; 76 Philosophy of artificial intelligence; 78 Hossein Nasr; 15 Philosophy of space and time; 100 Boris Hessen; 351 Wesley C. Salmon; 126 Popper's experiment; 52 Supervenience; 55 Empiricism; 54 Ernest Nagel; 353 Wolfgang Stegmüller; 250 Uncertainty principle; 92 Hilary Putnam; 204 Friedrich von Hayek; Redirect from 'Friedrich von Hayek' to 'Friedrich Hayek'.\n",
      "113 Claus Emmeche; 20 A New Model of the Universe; Redirect from 'A New Model of the Universe' to 'P. D. Ouspensky'.\n"
     ]
    },
    {
     "name": "stdout",
     "output_type": "stream",
     "text": [
      "219 Greedy reductionism; 266 Pessimistic induction; 206 Friedrich Wilhelm Joseph Schelling; 230 Heroic theory of invention and scientific development; 298 Philosophy of computer science; 106 Philip Kitcher; 68 Antiscience; 74 Scientific theory; 158 Game theory; 270 Max Bense; 205 Friedrich Waismann; 179 Inductive reasoning; 212 Time; 7 Philosophy of physics; 64 Internalism and externalism; 214 Geoffrey Hellman; 159 Decision theory; 263 Joseph Henry Woodger; 226 Henry Moyes; 59 Causality; 101 C. D. Broad; 134 Niels Bohr; 56 Uniformitarianism; 116 Perception; 246 Information ethics; 186 Ernst W. Mayr; Redirect from 'Ernst W. Mayr' to 'Ernst Mayr'.\n",
      "164 Determinism; 156 David Stenhouse; 196 Fatalism; 63 Philosophy of mathematics; 299 Philosophy of economics; Redirect from 'Philosophy of economics' to 'Philosophy and economics'.\n",
      "247 Philosophy of information; 310 Quantity; 338 Neuroethics; 142 Conservation biology; 21 Artificial intelligence; 315 Relationship between religion and science; 141 Species; 49 Spacetime; 311 Stephen Toulmin; 345 The Value of Science; 269 Mauricio Suarez; 181 Empirical research; 260 Intentionality; 102 Werner Heisenberg; 22 Abductive reasoning; 122 Theory; 89 Bernard d'Espagnat; 144 Construct (philosophy of science); Redirect from 'Construct (philosophy of science)' to 'Construct (philosophy)'.\n",
      "132 Inductivism; 66 Explanatory power; 261 Jordi Pigem; 12 Karl Popper; 120 Confirmation holism; 153 David Hull; 289 Norman Swartz; 275 Michel Bitbol; 17 Philosophy of psychology; 231 Quantum logic; \n",
      "linguistics: 329 Guttural consonant; Redirect from 'Guttural consonant' to 'Guttural'.\n",
      "318 Meaning (linguistic); Redirect from 'Meaning (linguistic)' to 'Meaning (linguistics)'.\n",
      "317 Function word; 65 Grammatical case; 59 Syllable; 287 Derivation (linguistics); Redirect from 'Derivation (linguistics)' to 'Morphological derivation'.\n",
      "212 Copula (linguistics); 60 Tone (linguistics); 394 Will (verb); Redirect from 'Will (verb)' to 'Shall and will'.\n",
      "324 Optimality theory; Redirect from 'Optimality theory' to 'Optimality Theory'.\n",
      "375 Semantic class; 74 Language families and languages; Redirect from 'Language families and languages' to 'Language family'.\n",
      "76 International Phonetic Alphabet; 106 Decipherment; 215 Subject–verb–object; 12 Syntax; 132 Palatal consonant; 264 Circumflex; 268 Cognate; 167 Abbreviation; 168 Initialism; Redirect from 'Initialism' to 'Acronym'.\n",
      "150 List of linguists; 90 Standard language; 171 Affix; 282 Cranberry morpheme; 37 Sentence (linguistics); 339 Implication (pragmatics); Redirect from 'Implication (pragmatics)' to 'Implicature'.\n",
      "113 Articulatory phonetics; 135 Phone (phonetics); 102 Speech recognition; 144 Slack voice; 78 Ideogram; 330 Heaps' law; 216 Verb; 233 Animacy; 309 Etymologist; Redirect from 'Etymologist' to 'Etymology'.\n",
      "54 Inflection; 260 Chiasmus; 253 Capitonym; 6 Truth condition; 1 Linguistics; 293 Sociolect; 278 Conjunct; 255 Participle; 204 Adjunct (grammar); 153 Ethnologue; 190 Telicity; 383 Supine; 246 Auxiliary verb; 164 Tongue-twister; 235 Past tense; 107 Language attrition; 52 History of linguistics; 10 Phonology; 26 Translation; 45 Rhetoric; 232 Anaphora (linguistics); 223 Fusional language; 249 Breve; 194 Pronunciation; 345 Instructive case; 289 X-bar theory; 15 Sociolinguistics; 158 Linguistics basic topics; Redirect from 'Linguistics basic topics' to 'Outline of linguistics'.\n",
      "259 Cedilla; 5 Phonetics; 286 Defective verb; 308 Essive case; 7 Pragmatics; 328 Grimm's law; 68 Word; 20 Language acquisition; 100 Natural language processing; 389 Unsolved problems in linguistics; Redirect from 'Unsolved problems in linguistics' to 'List of unsolved problems in linguistics'.\n",
      "276 Comparative; 140 Retroflex consonant; 142 Sampa; 306 Endangered language; 146 Tonal language; Redirect from 'Tonal language' to 'Tone (linguistics)'.\n",
      "64 Grammatical gender; 55 Declension; 343 Verb phrase; 219 Grammatical particle; 366 Principles of interpretation; Redirect from 'Principles of interpretation' to 'Outline of principles of interpretation'.\n",
      "368 Translative case; 319 Open class word; Redirect from 'Open class word' to 'Part of speech'.\n",
      "301 Double acute accent; 56 Phoneme; 8 Grammar; 191 Diacritic; 141 Rounded vowel; Redirect from 'Rounded vowel' to 'Roundedness'.\n",
      "332 Glottochronology; 296 Onomasiology; 378 The sound pattern of English; Redirect from 'The sound pattern of English' to 'The Sound Pattern of English'.\n",
      "239 Dative case; 63 Grammatical number; 245 Augment (Bantu languages); 154 Formal language; 311 Suppletion; 81 Philosophy of language; \n",
      "software engineering: 130 Filename extension; 83 Functional programming; 158 Microcode; 184 Object database; 76 Procedural programming; 171 Knowledge management; 134 Forth (programming language); 74 Boolean logic; Redirect from 'Boolean logic' to 'Boolean algebra'.\n",
      "208 Second-system effect; 169 Computer multitasking; 144 Game tester; Redirect from 'Game tester' to 'Game testing'.\n",
      "97 Object code; 64 Java Modeling Language; 8 Object-oriented programming; 153 Information technology engineering; Redirect from 'Information technology engineering' to 'Information engineering'.\n",
      "188 Parallax scrolling; 141 Scripting language; 5 2d computer graphics; Redirect from '2d computer graphics' to '2D computer graphics'.\n",
      "44 Proprietary software; 207 Software bloat; 191 Program specification; Redirect from 'Program specification' to 'Formal specification'.\n",
      "143 Level designer; Redirect from 'Level designer' to 'Level design'.\n",
      "168 Kernel (computer science); Redirect from 'Kernel (computer science)' to 'Kernel (operating system)'.\n",
      "176 Medical informatics; Redirect from 'Medical informatics' to 'Health informatics'.\n",
      "108 Database; 63 Static code analysis; Redirect from 'Static code analysis' to 'Static program analysis'.\n",
      "198 Software maintenance; 37 Processor register; 12 String (computer science); 122 Eprom; Redirect from 'Eprom' to 'EPROM'.\n",
      "162 Intermediate language; Redirect from 'Intermediate language' to 'Intermediate representation'.\n",
      "135 Reflection (computer science); Redirect from 'Reflection (computer science)' to 'Reflection (computer programming)'.\n",
      "106 Cyclomatic complexity; 55 Forward compatibility; 154 Information technology; 18 Computer-aided manufacturing; 15 Algorithm; 150 Linux; 7 3d computer graphics; Redirect from '3d computer graphics' to '3D computer graphics'.\n",
      "96 Software metric; 173 List of programming languages; 205 Software configuration management; 145 Regression testing; 107 Relational database; 92 Code coverage; 71 Open-source software; 33 Structured programming; 213 Capability Maturity Model; 137 Basic; 202 Real-time operating system; 101 Computer model; Redirect from 'Computer model' to 'Computer simulation'.\n",
      "179 Ontology (computer science); Redirect from 'Ontology (computer science)' to 'Ontology (information science)'.\n",
      "190 Post-object programming; Redirect from 'Post-object programming' to 'Aspect-oriented programming'.\n",
      "75 Business software; 16 Computer file; 146 Release to manufacturing; Redirect from 'Release to manufacturing' to 'Software_release_life_cycle'.\n",
      "Page 'Software_release_life_cycle' not in index.\n",
      "109 Dead code; 160 Interactive programming; 200 Query optimizer; Redirect from 'Query optimizer' to 'Query optimization'.\n",
      "22 Compiler; 149 Gtk+; Redirect from 'Gtk+' to 'GTK'.\n",
      "90 Decision table; 45 Artificial intelligence; 157 Java virtual machine; 4 Computer; 110 Configuration management; 61 Invariant (computer science); 52 Unix; 66 Theory of computation; 26 C++; 166 Iterative development; Redirect from 'Iterative development' to 'Iterative and incremental development'.\n",
      "40 Agile software development; 13 Microsoft Windows; 126 Expert system; 89 Mainframe computer; 24 Computation; 30 Multi-paradigm programming language; Redirect from 'Multi-paradigm programming language' to 'Programming paradigm'.\n",
      "123 Eeprom; Redirect from 'Eeprom' to 'EEPROM'.\n",
      "60 Assertion (computing); Redirect from 'Assertion (computing)' to 'Assertion (software development)'.\n",
      "56 Programming paradigm; 124 Firmware; 104 Machine language; Redirect from 'Machine language' to 'Machine code'.\n",
      "19 Abstract syntax tree; 170 Source lines of code; 118 Disk image; 54 Backward compatibility; 182 Xerox PARC; Redirect from 'Xerox PARC' to 'PARC (company)'.\n"
     ]
    },
    {
     "name": "stdout",
     "output_type": "stream",
     "text": [
      "80 Bcpl; Page 'Bcpl' not in index.\n",
      "51 Operating system; 111 Design pattern (computer science); Redirect from 'Design pattern (computer science)' to 'Software design pattern'.\n",
      "156 Instruction set; Redirect from 'Instruction set' to 'Instruction set architecture'.\n",
      "197 Systems design; 86 Declarative programming; 138 Numerical analysis; 129 Iso 9660; Page 'Iso 9660' not in index.\n",
      "161 Interface description language; 116 Disassembler; 41 Antipattern; Redirect from 'Antipattern' to 'Anti-pattern'.\n",
      "14 Video game; 27 Java (programming language); \n"
     ]
    }
   ],
   "source": [
    "import numpy as np\n",
    "\n",
    "num_sample = 100\n",
    "for topic in topics:\n",
    "    print(f\"{topic}:\", end=' ')\n",
    "    with open(f\"{topic}.txt\", 'w') as f:\n",
    "        np.random.seed(0)\n",
    "        print(topic)\n",
    "        nodes = networks[topic].nodes\n",
    "        idx = np.random.permutation(len(nodes))\n",
    "        idx = idx[:num_sample] if len(nodes)>num_sample else idx\n",
    "        for i in idx:\n",
    "            print(f\"{i} {nodes[i]}\", end='; ')\n",
    "            page = dump.load_page(nodes[i])\n",
<<<<<<< HEAD
    "            if page:\n",
    "                f.write(f\"{nodes[i]}: \")\n",
    "            else:\n",
    "                continue\n",
=======
    "#             print(page)\n",
    "            if not page: continue\n",
>>>>>>> e930c73c
    "            history = wiki.Dump.get_history(page)\n",
    "            top = dump.page.get_sections()[0].strip_code()\n",
    "            years, matches = wiki.Dump.filter_years(top + history, get_matches=True)\n",
    "            if len(years)>0:\n",
    "                j = np.argmin(years)\n",
    "                match = matches[j]\n",
<<<<<<< HEAD
    "                string = (top + history)[match.start()-140:match.end()+140]\n",
    "                string = string.replace('\\n', ' ')\n",
    "                f.write(f\"\\n{string}\\n\\n\")\n",
    "            else:\n",
    "                f.write(f\"none\\n\\n\")\n",
    "    print()"
=======
    "                f.write(f\"{nodes[i]}: {page[match.start()-300:match.end()+300]}\")"
>>>>>>> e930c73c
   ]
  },
  {
   "cell_type": "code",
   "execution_count": null,
   "metadata": {},
   "outputs": [],
   "source": []
  }
 ],
 "metadata": {
  "kernelspec": {
   "display_name": "Python 3",
   "language": "python",
   "name": "python3"
  },
  "language_info": {
   "codemirror_mode": {
    "name": "ipython",
    "version": 3
   },
   "file_extension": ".py",
   "mimetype": "text/x-python",
   "name": "python",
   "nbconvert_exporter": "python",
   "pygments_lexer": "ipython3",
   "version": "3.7.10"
  },
  "toc": {
   "base_numbering": 1,
   "nav_menu": {},
   "number_sections": true,
   "sideBar": true,
   "skip_h1_title": false,
   "title_cell": "Table of Contents",
   "title_sidebar": "Contents",
   "toc_cell": false,
   "toc_position": {
    "height": "calc(100% - 180px)",
    "left": "10px",
    "top": "150px",
    "width": "165px"
   },
   "toc_section_display": true,
   "toc_window_display": true
  }
 },
 "nbformat": 4,
 "nbformat_minor": 2
}<|MERGE_RESOLUTION|>--- conflicted
+++ resolved
@@ -135,16 +135,11 @@
    "metadata": {},
    "outputs": [],
    "source": [
-<<<<<<< HEAD
     "import wikinet as wiki"
-=======
-    "networks[topic].nodes"
->>>>>>> e930c73c
-   ]
-  },
-  {
-   "cell_type": "code",
-<<<<<<< HEAD
+   ]
+  },
+  {
+   "cell_type": "code",
    "execution_count": 8,
    "metadata": {},
    "outputs": [],
@@ -155,14 +150,6 @@
     "path_xml = path_base + name_xml\n",
     "path_index = path_base + name_index\n",
     "dump = wiki.Dump(path_xml, path_index)"
-=======
-   "execution_count": null,
-   "metadata": {},
-   "outputs": [],
-   "source": [
-    "# np.argmin(years)\n",
-    "years"
->>>>>>> e930c73c
    ]
   },
   {
@@ -190,11 +177,7 @@
     }
    ],
    "source": [
-<<<<<<< HEAD
     "dump.load_page('Philosophy')[:100]"
-=======
-    "dump.load_page('Haploid')"
->>>>>>> e930c73c
    ]
   },
   {
@@ -214,11 +197,7 @@
     }
    ],
    "source": [
-<<<<<<< HEAD
     "dump.load_page('Messenger RNA')[:100]"
-=======
-    "topics"
->>>>>>> e930c73c
    ]
   },
   {
@@ -525,31 +504,22 @@
     "        for i in idx:\n",
     "            print(f\"{i} {nodes[i]}\", end='; ')\n",
     "            page = dump.load_page(nodes[i])\n",
-<<<<<<< HEAD
     "            if page:\n",
     "                f.write(f\"{nodes[i]}: \")\n",
     "            else:\n",
     "                continue\n",
-=======
-    "#             print(page)\n",
-    "            if not page: continue\n",
->>>>>>> e930c73c
     "            history = wiki.Dump.get_history(page)\n",
     "            top = dump.page.get_sections()[0].strip_code()\n",
     "            years, matches = wiki.Dump.filter_years(top + history, get_matches=True)\n",
     "            if len(years)>0:\n",
     "                j = np.argmin(years)\n",
     "                match = matches[j]\n",
-<<<<<<< HEAD
     "                string = (top + history)[match.start()-140:match.end()+140]\n",
     "                string = string.replace('\\n', ' ')\n",
     "                f.write(f\"\\n{string}\\n\\n\")\n",
     "            else:\n",
     "                f.write(f\"none\\n\\n\")\n",
     "    print()"
-=======
-    "                f.write(f\"{nodes[i]}: {page[match.start()-300:match.end()+300]}\")"
->>>>>>> e930c73c
    ]
   },
   {
