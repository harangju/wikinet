{
 "cells": [
  {
   "cell_type": "code",
   "execution_count": 1,
   "metadata": {},
   "outputs": [],
   "source": [
    "%reload_ext autoreload\n",
    "%autoreload 2\n",
    "import os,sys\n",
    "sys.path.insert(1, os.path.join(sys.path[0],\n",
    "                                '..', 'module'))\n",
    "import wiki\n",
    "import pickle\n",
    "import numpy as np\n",
    "import gensim.models as gm\n",
    "import gensim.utils as gu\n",
    "import gensim.corpora as gc\n",
    "import gensim.matutils as gmat\n",
    "import matplotlib.pyplot as plt\n",
    "import sklearn.metrics.pairwise as smp"
   ]
  },
  {
<<<<<<< HEAD
   "cell_type": "markdown",
=======
   "cell_type": "code",
   "execution_count": 2,
   "metadata": {},
   "outputs": [],
   "source": [
    "path_base = '/Users/harangju/Developer/data/wiki/dumps/'\n",
    "name_xml = 'enwiki-20190801-pages-articles-multistream.xml.bz2'\n",
    "name_index = 'enwiki-20190801-pages-articles-multistream-index.txt.bz2'\n",
    "path_xml = path_base + name_xml\n",
    "path_index = path_base + name_index\n",
    "dump = wiki.Dump(path_xml, path_index)"
   ]
  },
  {
   "cell_type": "markdown",
   "metadata": {},
   "source": [
    "### Test big model\n",
    "See `preparation/build-tfidf-model.ipynb`."
   ]
  },
  {
   "cell_type": "code",
   "execution_count": 3,
   "metadata": {},
   "outputs": [],
   "source": [
    "path_save = '/Users/harangju/Developer/data/wiki/models/'\n",
    "tfidf = gu.SaveLoad.load(path_save + 'tfidf.model')\n",
    "dct = pickle.load(open(path_save + 'dict.model','rb'))"
   ]
  },
  {
   "cell_type": "code",
   "execution_count": 4,
   "metadata": {},
   "outputs": [
    {
     "name": "stdout",
     "output_type": "stream",
     "text": [
      "Dump: Loading index...\n",
      "Dump: Loaded.\n"
     ]
    }
   ],
   "source": [
    "dump.load_page('Physics')\n",
    "words = gu.simple_preprocess(dump.page.strip_code())"
   ]
  },
  {
   "cell_type": "code",
   "execution_count": 5,
   "metadata": {},
   "outputs": [
    {
     "data": {
      "text/plain": [
       "[(4, 0.0030784267402274444),\n",
       " (5, 0.2103100457446028),\n",
       " (12, 0.0333281420135526),\n",
       " (13, 0.2007292418185778),\n",
       " (17, 0.04902932080705284)]"
      ]
     },
     "execution_count": 5,
     "metadata": {},
     "output_type": "execute_result"
    }
   ],
   "source": [
    "tfidf[dct.doc2bow(words)][:5]"
   ]
  },
  {
   "cell_type": "markdown",
   "metadata": {},
   "source": [
    "### Weight graph"
   ]
  },
  {
   "cell_type": "code",
   "execution_count": 6,
   "metadata": {},
   "outputs": [
    {
     "name": "stdout",
     "output_type": "stream",
     "text": [
      "wiki.Net: traversing Wikipedia...\n",
      "wiki.Net: depth = 0\n",
      "wiki.Net: len(queue) = 530\n",
      "wiki.Net: depth = 1\n",
      "wiki.Net: removing isolates...\n",
      "wiki.Net: adding years...\n",
      "wiki.Net: filling empty years...\n"
     ]
    },
    {
     "data": {
      "text/plain": [
       "NodeView(('Planetary science', 'Earth science', 'Lithosphere', 'Hydrosphere', 'Biosphere', 'Holism', 'Geology', 'Geography', 'Chronology', 'Physics', 'Chemistry', 'Biology', 'Mathematics', 'Science', 'Planetary geology', 'Geochemistry', 'Geophysics', 'Oceanography', 'Hydrology', 'Glaciology', 'Life', 'Human geography', 'Physical geography', 'Geosphere', 'Atmospheric sciences', 'Geochronology', 'Plate tectonics', 'Paleoclimatology', 'Petrology', 'Environmental geology', \"Earth's magnetic field\", 'Geodynamics', 'Magma', 'Magnetosphere', 'Geodesy', 'Crust (geology)', 'Antarctic convergence', 'Atmospheric chemistry', 'Meteorology', 'Volcanology', 'Climatology', 'Atmospheric physics', 'Biogeography', 'Cartography', \"Earth's spheres\", 'Chemical oceanography', 'Earth (planet)', 'Erosion', 'Cryosphere', 'Mineralogy', 'Dynamo theory', 'Economic geology', 'Structural geology', 'Soil science', 'Edaphology', 'Engineering geology', 'Hydrogeology', 'Geomorphology', 'Environmental science', 'Limnology', 'Exosphere', 'Thermosphere', 'Mesosphere', 'Stratosphere', 'Troposphere', 'Gaia hypothesis', 'Gemology', 'Surveying', 'Tectonics', 'Geoinformatics', 'Geomagnetic', 'Geomicrobiology', 'Geostatistics', 'Hydrometeorology', 'Historical geology', 'Stratigraphy', 'Intertropical convergence zone', 'Marine biology', 'Paleoceanography', 'Marine geology', 'Sedimentology', 'Physical oceanography', 'Pedosphere', 'Quaternary geology', 'Seismology', 'Tropopause'))"
      ]
     },
     "execution_count": 6,
     "metadata": {},
     "output_type": "execute_result"
    }
   ],
   "source": [
    "topic = 'earth science'\n",
    "dump.load_page('Index of %s articles' % topic)\n",
    "links = [str(l) for l in dump.article_links]\n",
    "network = wiki.Net()\n",
    "network.build_graph(dump=dump, nodes=links)\n",
    "network.graph.nodes"
   ]
  },
  {
   "cell_type": "code",
   "execution_count": 7,
>>>>>>> 8280b57e
   "metadata": {},
   "outputs": [
    {
     "data": {
      "text/plain": [
       "AtlasView({'Earth science': {'weight': 1}, 'Geography': {'weight': 1}, 'Environmental geology': {'weight': 1}, 'Gaia hypothesis': {'weight': 1}, 'Pedosphere': {'weight': 1}, 'Physical geography': {'weight': 1}})"
      ]
     },
     "execution_count": 7,
     "metadata": {},
     "output_type": "execute_result"
    }
   ],
   "source": [
    "network.graph['Biosphere']"
   ]
  },
  {
   "cell_type": "code",
<<<<<<< HEAD
   "execution_count": 5,
=======
   "execution_count": 8,
>>>>>>> 8280b57e
   "metadata": {},
   "outputs": [
    {
     "data": {
      "text/plain": [
       "(['thumb', 'px', 'false', 'color', 'composite'],\n",
       " ['earth', 'science', 'or', 'geoscience', 'includes'])"
      ]
     },
     "execution_count": 8,
     "metadata": {},
     "output_type": "execute_result"
    }
   ],
   "source": [
    "n1 = 'Biosphere'\n",
    "n2 = 'Earth science'\n",
    "p1 = gu.simple_preprocess(dump.load_page(n1).strip_code())\n",
    "p2 = gu.simple_preprocess(dump.load_page(n2).strip_code())\n",
    "p1[:5], p2[:5]"
   ]
  },
  {
   "cell_type": "code",
<<<<<<< HEAD
   "execution_count": 6,
=======
   "execution_count": 9,
>>>>>>> 8280b57e
   "metadata": {},
   "outputs": [
    {
     "data": {
      "text/plain": [
       "([(5, 0.13155321660272415),\n",
       "  (9, 0.005814052937824806),\n",
       "  (12, 0.021480370659743037)],\n",
       " [(4, 0.018341276283594058),\n",
       "  (5, 0.12114910825706296),\n",
       "  (9, 0.005201260490809376)])"
      ]
     },
<<<<<<< HEAD
     "execution_count": 6,
=======
     "execution_count": 9,
>>>>>>> 8280b57e
     "metadata": {},
     "output_type": "execute_result"
    }
   ],
   "source": [
    "b1 = tfidf[dct.doc2bow(p1)]\n",
    "b2 = tfidf[dct.doc2bow(p2)]\n",
    "b1[:3], b2[:3]"
   ]
  },
  {
   "cell_type": "code",
<<<<<<< HEAD
   "execution_count": 7,
=======
   "execution_count": 10,
>>>>>>> 8280b57e
   "metadata": {},
   "outputs": [
    {
     "data": {
      "text/plain": [
<<<<<<< HEAD
       "[(4, 0.0014903867352161592),\n",
       " (5, 0.22276491051599304),\n",
       " (9, 0.0016905889256660094),\n",
       " (12, 0.04580387652629316),\n",
       " (13, 0.2198398784494291)]"
      ]
     },
     "execution_count": 7,
=======
       "(<2050373x1 sparse matrix of type '<class 'numpy.float64'>'\n",
       " \twith 660 stored elements in Compressed Sparse Column format>,\n",
       " <2050373x1 sparse matrix of type '<class 'numpy.float64'>'\n",
       " \twith 605 stored elements in Compressed Sparse Column format>)"
      ]
     },
     "execution_count": 10,
>>>>>>> 8280b57e
     "metadata": {},
     "output_type": "execute_result"
    }
   ],
   "source": [
    "v = gmat.corpus2csc([b1, b2])\n",
    "v[:,0], v[:,1]"
   ]
  },
  {
   "cell_type": "code",
   "execution_count": 11,
   "metadata": {},
   "outputs": [
    {
     "data": {
      "text/plain": [
       "array([[0.41726377]])"
      ]
     },
     "execution_count": 11,
     "metadata": {},
     "output_type": "execute_result"
    }
   ],
   "source": [
    "smp.cosine_similarity(X=v[:,0].transpose(), Y=v[:,1].transpose())"
   ]
  },
  {
   "cell_type": "code",
   "execution_count": 12,
   "metadata": {},
   "outputs": [
    {
     "data": {
      "text/plain": [
       "0.4172637706806667"
      ]
     },
     "execution_count": 12,
     "metadata": {},
     "output_type": "execute_result"
    }
   ],
   "source": [
    "smp.cosine_similarity(X=v[:,0].transpose(), Y=v[:,1].transpose())[0,0]"
   ]
  },
  {
   "cell_type": "markdown",
   "metadata": {},
   "source": [
    "#### Function"
   ]
  },
  {
   "cell_type": "code",
   "execution_count": 13,
   "metadata": {},
   "outputs": [],
   "source": [
    "def set_weights(graph, dump, model, dct):\n",
    "    nodes = list(graph.nodes)\n",
    "    bows = [model[dct.doc2bow(gu.simple_preprocess(dump.load_page(page).strip_code()))]\n",
    "            if page else []\n",
    "            for page in nodes]\n",
    "    vecs = gmat.corpus2csc(bows)\n",
    "    for n1, n2 in graph.edges:\n",
    "        v1 = vecs[:,nodes.index(n1)].transpose()\n",
    "        v2 = vecs[:,nodes.index(n2)].transpose()\n",
    "        graph[n1][n2]['weight'] = smp.cosine_similarity(X=v1, Y=v2)[0,0]"
   ]
  },
  {
   "cell_type": "code",
   "execution_count": 14,
   "metadata": {},
   "outputs": [
    {
     "data": {
      "text/plain": [
       "AtlasView({'Earth science': {'weight': 1}, 'Geography': {'weight': 1}, 'Environmental geology': {'weight': 1}, 'Gaia hypothesis': {'weight': 1}, 'Pedosphere': {'weight': 1}, 'Physical geography': {'weight': 1}})"
      ]
     },
     "execution_count": 14,
     "metadata": {},
     "output_type": "execute_result"
    }
   ],
   "source": [
    "network.graph['Biosphere']"
   ]
  },
  {
   "cell_type": "code",
   "execution_count": 15,
   "metadata": {},
   "outputs": [],
   "source": [
    "set_weights(network.graph, dump, tfidf, dct)"
   ]
  },
  {
   "cell_type": "code",
   "execution_count": 16,
   "metadata": {},
   "outputs": [
    {
     "data": {
      "text/plain": [
       "AtlasView({'Earth science': {'weight': 0.4172637706806667}, 'Geography': {'weight': 0.2948794573348659}, 'Environmental geology': {'weight': 0.19913703642234504}, 'Gaia hypothesis': {'weight': 0.28702049086615644}, 'Pedosphere': {'weight': 0.28738002838917165}, 'Physical geography': {'weight': 0.2802678005676159}})"
      ]
     },
     "execution_count": 16,
     "metadata": {},
     "output_type": "execute_result"
    }
   ],
   "source": [
    "network.graph['Biosphere']"
   ]
  },
  {
   "cell_type": "code",
   "execution_count": 17,
   "metadata": {},
   "outputs": [
    {
     "data": {
      "text/plain": [
       "AtlasView({'Earth science': {'weight': 0.2502682157266995}, 'Science': {'weight': 0.4431454820261675}, 'Physics': {'weight': 0.3909709005752355}, 'Atmospheric chemistry': {'weight': 0.488462080888366}, 'Atmospheric physics': {'weight': 0.24918699013654128}, 'Mineralogy': {'weight': 0.3639238071195595}, 'Soil science': {'weight': 0.14720482139517832}, 'Environmental science': {'weight': 0.2777806346954509}, 'Geochemistry': {'weight': 0.45309574688801724}, 'Limnology': {'weight': 0.23635818232782133}, 'Oceanography': {'weight': 0.29344839147227514}, 'Paleoceanography': {'weight': 0.23278909380701496}, 'Pedosphere': {'weight': 0.3651094268777166}, 'Petrology': {'weight': 0.17507917347288227}})"
      ]
     },
     "execution_count": 17,
     "metadata": {},
     "output_type": "execute_result"
    }
   ],
   "source": [
    "network.graph['Chemistry']"
   ]
  }
 ],
 "metadata": {
  "kernelspec": {
   "display_name": "Python 3",
   "language": "python",
   "name": "python3"
  },
  "language_info": {
   "codemirror_mode": {
    "name": "ipython",
    "version": 3
   },
   "file_extension": ".py",
   "mimetype": "text/x-python",
   "name": "python",
   "nbconvert_exporter": "python",
   "pygments_lexer": "ipython3",
   "version": "3.7.4"
  }
 },
 "nbformat": 4,
 "nbformat_minor": 2
}<|MERGE_RESOLUTION|>--- conflicted
+++ resolved
@@ -23,157 +23,27 @@
    ]
   },
   {
-<<<<<<< HEAD
    "cell_type": "markdown",
-=======
-   "cell_type": "code",
-   "execution_count": 2,
-   "metadata": {},
-   "outputs": [],
-   "source": [
-    "path_base = '/Users/harangju/Developer/data/wiki/dumps/'\n",
-    "name_xml = 'enwiki-20190801-pages-articles-multistream.xml.bz2'\n",
-    "name_index = 'enwiki-20190801-pages-articles-multistream-index.txt.bz2'\n",
-    "path_xml = path_base + name_xml\n",
-    "path_index = path_base + name_index\n",
-    "dump = wiki.Dump(path_xml, path_index)"
-   ]
-  },
-  {
-   "cell_type": "markdown",
-   "metadata": {},
-   "source": [
-    "### Test big model\n",
-    "See `preparation/build-tfidf-model.ipynb`."
-   ]
-  },
-  {
-   "cell_type": "code",
-   "execution_count": 3,
-   "metadata": {},
-   "outputs": [],
-   "source": [
-    "path_save = '/Users/harangju/Developer/data/wiki/models/'\n",
-    "tfidf = gu.SaveLoad.load(path_save + 'tfidf.model')\n",
-    "dct = pickle.load(open(path_save + 'dict.model','rb'))"
-   ]
-  },
-  {
-   "cell_type": "code",
-   "execution_count": 4,
-   "metadata": {},
-   "outputs": [
-    {
-     "name": "stdout",
-     "output_type": "stream",
-     "text": [
-      "Dump: Loading index...\n",
-      "Dump: Loaded.\n"
-     ]
-    }
-   ],
-   "source": [
-    "dump.load_page('Physics')\n",
-    "words = gu.simple_preprocess(dump.page.strip_code())"
+   "metadata": {},
+   "outputs": [
+    {
+     "data": {
+      "text/plain": [
+       "AtlasView({'Earth science': {'weight': 1}, 'Geography': {'weight': 1}, 'Environmental geology': {'weight': 1}, 'Gaia hypothesis': {'weight': 1}, 'Pedosphere': {'weight': 1}, 'Physical geography': {'weight': 1}})"
+      ]
+     },
+     "execution_count": 7,
+     "metadata": {},
+     "output_type": "execute_result"
+    }
+   ],
+   "source": [
+    "network.graph['Biosphere']"
    ]
   },
   {
    "cell_type": "code",
    "execution_count": 5,
-   "metadata": {},
-   "outputs": [
-    {
-     "data": {
-      "text/plain": [
-       "[(4, 0.0030784267402274444),\n",
-       " (5, 0.2103100457446028),\n",
-       " (12, 0.0333281420135526),\n",
-       " (13, 0.2007292418185778),\n",
-       " (17, 0.04902932080705284)]"
-      ]
-     },
-     "execution_count": 5,
-     "metadata": {},
-     "output_type": "execute_result"
-    }
-   ],
-   "source": [
-    "tfidf[dct.doc2bow(words)][:5]"
-   ]
-  },
-  {
-   "cell_type": "markdown",
-   "metadata": {},
-   "source": [
-    "### Weight graph"
-   ]
-  },
-  {
-   "cell_type": "code",
-   "execution_count": 6,
-   "metadata": {},
-   "outputs": [
-    {
-     "name": "stdout",
-     "output_type": "stream",
-     "text": [
-      "wiki.Net: traversing Wikipedia...\n",
-      "wiki.Net: depth = 0\n",
-      "wiki.Net: len(queue) = 530\n",
-      "wiki.Net: depth = 1\n",
-      "wiki.Net: removing isolates...\n",
-      "wiki.Net: adding years...\n",
-      "wiki.Net: filling empty years...\n"
-     ]
-    },
-    {
-     "data": {
-      "text/plain": [
-       "NodeView(('Planetary science', 'Earth science', 'Lithosphere', 'Hydrosphere', 'Biosphere', 'Holism', 'Geology', 'Geography', 'Chronology', 'Physics', 'Chemistry', 'Biology', 'Mathematics', 'Science', 'Planetary geology', 'Geochemistry', 'Geophysics', 'Oceanography', 'Hydrology', 'Glaciology', 'Life', 'Human geography', 'Physical geography', 'Geosphere', 'Atmospheric sciences', 'Geochronology', 'Plate tectonics', 'Paleoclimatology', 'Petrology', 'Environmental geology', \"Earth's magnetic field\", 'Geodynamics', 'Magma', 'Magnetosphere', 'Geodesy', 'Crust (geology)', 'Antarctic convergence', 'Atmospheric chemistry', 'Meteorology', 'Volcanology', 'Climatology', 'Atmospheric physics', 'Biogeography', 'Cartography', \"Earth's spheres\", 'Chemical oceanography', 'Earth (planet)', 'Erosion', 'Cryosphere', 'Mineralogy', 'Dynamo theory', 'Economic geology', 'Structural geology', 'Soil science', 'Edaphology', 'Engineering geology', 'Hydrogeology', 'Geomorphology', 'Environmental science', 'Limnology', 'Exosphere', 'Thermosphere', 'Mesosphere', 'Stratosphere', 'Troposphere', 'Gaia hypothesis', 'Gemology', 'Surveying', 'Tectonics', 'Geoinformatics', 'Geomagnetic', 'Geomicrobiology', 'Geostatistics', 'Hydrometeorology', 'Historical geology', 'Stratigraphy', 'Intertropical convergence zone', 'Marine biology', 'Paleoceanography', 'Marine geology', 'Sedimentology', 'Physical oceanography', 'Pedosphere', 'Quaternary geology', 'Seismology', 'Tropopause'))"
-      ]
-     },
-     "execution_count": 6,
-     "metadata": {},
-     "output_type": "execute_result"
-    }
-   ],
-   "source": [
-    "topic = 'earth science'\n",
-    "dump.load_page('Index of %s articles' % topic)\n",
-    "links = [str(l) for l in dump.article_links]\n",
-    "network = wiki.Net()\n",
-    "network.build_graph(dump=dump, nodes=links)\n",
-    "network.graph.nodes"
-   ]
-  },
-  {
-   "cell_type": "code",
-   "execution_count": 7,
->>>>>>> 8280b57e
-   "metadata": {},
-   "outputs": [
-    {
-     "data": {
-      "text/plain": [
-       "AtlasView({'Earth science': {'weight': 1}, 'Geography': {'weight': 1}, 'Environmental geology': {'weight': 1}, 'Gaia hypothesis': {'weight': 1}, 'Pedosphere': {'weight': 1}, 'Physical geography': {'weight': 1}})"
-      ]
-     },
-     "execution_count": 7,
-     "metadata": {},
-     "output_type": "execute_result"
-    }
-   ],
-   "source": [
-    "network.graph['Biosphere']"
-   ]
-  },
-  {
-   "cell_type": "code",
-<<<<<<< HEAD
-   "execution_count": 5,
-=======
-   "execution_count": 8,
->>>>>>> 8280b57e
    "metadata": {},
    "outputs": [
     {
@@ -198,11 +68,7 @@
   },
   {
    "cell_type": "code",
-<<<<<<< HEAD
    "execution_count": 6,
-=======
-   "execution_count": 9,
->>>>>>> 8280b57e
    "metadata": {},
    "outputs": [
     {
@@ -216,11 +82,7 @@
        "  (9, 0.005201260490809376)])"
       ]
      },
-<<<<<<< HEAD
      "execution_count": 6,
-=======
-     "execution_count": 9,
->>>>>>> 8280b57e
      "metadata": {},
      "output_type": "execute_result"
     }
@@ -233,17 +95,12 @@
   },
   {
    "cell_type": "code",
-<<<<<<< HEAD
    "execution_count": 7,
-=======
-   "execution_count": 10,
->>>>>>> 8280b57e
-   "metadata": {},
-   "outputs": [
-    {
-     "data": {
-      "text/plain": [
-<<<<<<< HEAD
+   "metadata": {},
+   "outputs": [
+    {
+     "data": {
+      "text/plain": [
        "[(4, 0.0014903867352161592),\n",
        " (5, 0.22276491051599304),\n",
        " (9, 0.0016905889256660094),\n",
@@ -252,15 +109,6 @@
       ]
      },
      "execution_count": 7,
-=======
-       "(<2050373x1 sparse matrix of type '<class 'numpy.float64'>'\n",
-       " \twith 660 stored elements in Compressed Sparse Column format>,\n",
-       " <2050373x1 sparse matrix of type '<class 'numpy.float64'>'\n",
-       " \twith 605 stored elements in Compressed Sparse Column format>)"
-      ]
-     },
-     "execution_count": 10,
->>>>>>> 8280b57e
      "metadata": {},
      "output_type": "execute_result"
     }
